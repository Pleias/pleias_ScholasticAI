import os
import sys
from typing import List

from PySide6.QtCore import Qt
from PySide6.QtGui import QStandardItem, QStandardItemModel
from PySide6.QtWidgets import QApplication, QMainWindow, QFileDialog, QLabel
from PySide6.QtWidgets import QWidget
from connect_db import ConnectDB
from dialog_display import ChatDialog
from get_answer_from_api import get_response_and_metadata
from ui_forms_v1.reference_ui import Ui_Form as ReferenceForm
from ui_forms_v1.ui_chat_window import Ui_MainWindow as ChatWindow
from ui_forms_v1.ui_uploaded_docs_widget import Ui_user_prompts as DocsWidget

from watchdog.observers import Observer
from watchdog.events import FileSystemEventHandler
from pathlib import Path

class ReferenceWidget(QWidget):
    def __init__(self, text):
        super().__init__()

        # Initialize of the main window
        self.ui = ReferenceForm()
        self.ui.setupUi(self)
        self.ui.label_2.setText(Path(text).stem)

class UploadedDocs(QWidget):
    """
    This is a screen which user see after uploading documents.
    """

    def __init__(self):
        super().__init__()
        self.ui = DocsWidget()
        self.ui.setupUi(self)


class MainWindow(QMainWindow):
    def __init__(self):
        super().__init__()
        self.ui = ChatWindow()
        self.ui.setupUi(self)
        self.db = ConnectDB()
        self.dialog_is_empty = True
        self.sources_is_empty = True

        # self.conversation_frame = self.ui.conversation_frame
        # self.ui.conversation_btn.clicked.connect(self.show_lower_frame)
        # self.show_conversation_frame()

        # Resize input frame and textEdit
        self.ui.msg_input_frame.setFixedHeight(45)
        self.ui.msg_input_text_edit.setFixedHeight(45)

        # Adjust input height by text height
        # Upload button clicked
        self.ui.upload_pdf_btn.clicked.connect(self.upload_files)
        # Process button clicked
        # self.ui.process_btn.clicked.connect(self.process_files)
        # Send msg clicked
        self.ui.msg_send_btn.clicked.connect(self.get_response)

        # Hide scrollbar of scroll area
        self.ui.main_sroll_area.setVerticalScrollBarPolicy(Qt.ScrollBarAlwaysOff)
        self.ui.main_sroll_area.setHorizontalScrollBarPolicy(Qt.ScrollBarAlwaysOff)
        self.show_conversation_frame()

        # OPEN ALEX BTN
        self.ui.open_alex_btn.setCheckable(True)
        self.ui.open_alex_btn.setStyleSheet("""
            QPushButton {
                background-color: none;
            }
            QPushButton:checked {
                background-color: #BFEFFF;
            }
        """)

        # ARCHIVE BTN
        self.ui.archive_btn.setCheckable(True)
        self.ui.archive_btn.setStyleSheet("""
            QPushButton {
                background-color: none;
            }
            QPushButton:checked {
                background-color: #FFE289;
            }
        """)

    def closeEvent(self, event):
        """Overide closing method to make sure the database connection is closed"""
        self.db.close()  # Close the database connection
        event.accept()  # Accept the close event

    def archive_btn_clicked(self):
        pass

    def open_alex_btn(self):
        if self.ui.open_alex_btn.isChecked():
            print(
                "if this btn is clicked we have to find 3 the most similar text chunks??"
                "add them to our prompt"
            )
        else:
            print("Button is not pressed.")

    def on_msg_input_text_edit(self):
        document = self.ui.msg_input_text_edit.document()
        self.ui.msg_input_text_edit.setFixedHeight(int(document.size().height()))
        self.ui.msg_input_frame.setFixedHeight(int(document.size().height()))

    def get_response(self):
        message_input = self.ui.msg_input_text_edit.toPlainText().strip()
        chat_db = self.db.get_chat_data()
        if message_input:
            open_alex = self.ui.open_alex_btn.isChecked()
            #print("IN MAIN, CALLING GET_RESPONSE_AND_METADATA")
            references_info, html_output = get_response_and_metadata(message_input, open_alex)
            if not self.dialog_is_empty:
                #print("IN MAIN, DIALOG IS NOT EMPTY")
                # Get current selected chat index
                select_row = 0  # In the future it must be project id

                chat_db[select_row]["chat_list"] += [
                    {
                        "input_str": message_input,
                        "out_str": html_output,
                        "references_info": references_info,
                    }
                ]
                chat_data = chat_db[select_row]
                #print("chat_db : ",chat_db)

                #print("chat_data : ",chat_data)
                self.db.save_chat_data(chat_db)
                #print("calling show_conversation_frame")
                self.show_conversation_frame(chat_data)
                # self.show_reference_list(source_documents)

            else:
                #print("IN MAIN, DIALOG IS EMPTY")
                # Create new chat and save it into database
                self.dialog_is_empty = False
                chat_data = {
                    "title": message_input,
                    "chat_list": [
                        {
                            "input_str": message_input,
                            "out_str": html_output,
                            "references_info": references_info,
                        }
                    ],
                }
                chat_db.insert(0, chat_data)
                #print("chat_db : ",chat_db)
                #print("chat_data : ",chat_data)
                self.db.save_chat_data(chat_db)

                #print("calling show_conversation_frame")
                # Reload window
                self.show_conversation_frame(chat_data)

            ## Clear input after get response
            self.ui.msg_input_text_edit.clear()
            return

    def show_lower_frame(self):
        """
        In the upper frame we have several buttons, such as Library, Projects, About, Login IN
        This function is used to display the lower frame corresponding to one of the buttons
        For example display conversation_frame if conversation_btn is clicked etc
        """
        pass

    def show_conversation_frame(self, chat_data=None) -> None:
        """
        We have 3 different states for conversation frame. First case is showed by default
        1. User didn't upload any documents yet and haven't started the conversation
        2. User have uploaded a document and haven't started the conversation
        3. User have started the conversation
        """
        ###DEBUG
<<<<<<< HEAD
        print("#####################DEBUG MODE###########################\n\n\n")
        print("setting self.sources_is_empty to False")
        self.sources_is_empty = False
        if self.dialog_is_empty and not self.sources_is_empty:
            state_widget = UploadedDocs()
            grid_layout = self.ui.main_sroll_area
            grid_layout.setWidget(state_widget)

        if not self.dialog_is_empty and not self.sources_is_empty:
=======
        print("#####################DEBUG MODE###########################")
        print(f"dialog_is_empty: {self.dialog_is_empty}")
        print(f"sources_is_empty: {self.sources_is_empty}")
        print(f"chat_data: {chat_data}")
        
        self.sources_is_empty = False

        if self.dialog_is_empty and not self.sources_is_empty:
            print("State 2: Documents uploaded but no conversation yet")
            state_widget = UploadedDocs()
            grid_layout = self.ui.main_sroll_area
            grid_layout.setWidget(state_widget)
        elif not self.dialog_is_empty and not self.sources_is_empty:
            print("State 3: Active conversation")
>>>>>>> 7a9c91f1
            grid_layout = self.ui.main_sroll_area
            # If no chat_data is provided, preserve the existing widget
            if chat_data is None:
                print("Maintaining current conversation view")
                return
                
            dialog = ChatDialog(chat_data)
            grid_layout.setWidget(dialog)
            scroll_bar = self.ui.main_sroll_area.verticalScrollBar()
            scroll_bar.setValue(scroll_bar.maximum())
            self.ui.main_sroll_area.setVerticalScrollBarPolicy(Qt.ScrollBarAlwaysOff)
            self.ui.main_sroll_area.setHorizontalScrollBarPolicy(Qt.ScrollBarAlwaysOff)


    def upload_files(self):
        """Open a file dialog to select one or more PDF files for upload."""
        self.sources_is_empty = False
        file_filter = "Data File (*.pdf);;"
        response = QFileDialog.getOpenFileNames(
            parent=self, caption="Select file(s)", dir=os.getcwd(), filter=file_filter
        )
        file_paths, _ = response

        # Save copy of files
        for file_path in file_paths:
            self.db.store_pdf(file_path)
            print(f"Sucessfully uploaded file at path: {file_path}")

        self.db.parse_pdf_to_db()
        self.db.move_pdf(
            old_path="app_storage/pdfs/to_process",
            new_path="app_storage/pdfs/processed",
        )

        self.show_reference_list(file_paths)
        self.show_conversation_frame()

    def show_reference_list(self, document_list: List[str]):
        """
        This function displays uploaded docs title on right sigh widget
        """
        # Create QStandardItemModel for show chat title list
        model = QStandardItemModel()
        self.ui.uploaded_docs_list.setModel(model)
        # Get chat title list from database
        for document in document_list:
            item = QStandardItem()
            model.appendRow(item)
            index = item.index()
            widget = ReferenceWidget(document)
            self.ui.uploaded_docs_list.setIndexWidget(index, widget)

        # Set spacing and margins
        self.ui.uploaded_docs_list.setSpacing(10)
        self.ui.uploaded_docs_list.setContentsMargins(5, 0, 5, 5)
        # self.ui.uploaded_docs_list.setViewMode(QListView.IconMode)

# Reload the app when a Python file changes
class ReloadHandler(FileSystemEventHandler):
    def __init__(self, app_restart_callback):
        super().__init__()
        self.app_restart_callback = app_restart_callback

    def on_modified(self, event):
        if event.src_path.endswith(".py"):  # Only watch Python files
            print(f"Detected change in {event.src_path}, restarting app...")
            self.app_restart_callback()

def restart_app():
    # Kill the current process and restart it
    python = sys.executable
    os.execl(python, python, *sys.argv)


if __name__ == "__main__":
    app = QApplication(sys.argv)
    main_window = MainWindow()
    main_window.show()
    sys.exit(app.exec())

## Uncomment this code to enable auto-reloading
# if __name__ == "__main__":
#     observer = Observer()
#     handler = ReloadHandler(restart_app)
#     observer.schedule(handler, path=".", recursive=True)
#     observer.start()

#     try:
#         app = QApplication(sys.argv)
#         main_window = MainWindow()
#         main_window.show()
#         sys.exit(app.exec())
#     except KeyboardInterrupt:
#         print("Stopping watcher...")
#         observer.stop()
#     finally:
#         observer.join()<|MERGE_RESOLUTION|>--- conflicted
+++ resolved
@@ -182,17 +182,7 @@
         3. User have started the conversation
         """
         ###DEBUG
-<<<<<<< HEAD
-        print("#####################DEBUG MODE###########################\n\n\n")
-        print("setting self.sources_is_empty to False")
-        self.sources_is_empty = False
-        if self.dialog_is_empty and not self.sources_is_empty:
-            state_widget = UploadedDocs()
-            grid_layout = self.ui.main_sroll_area
-            grid_layout.setWidget(state_widget)
-
-        if not self.dialog_is_empty and not self.sources_is_empty:
-=======
+
         print("#####################DEBUG MODE###########################")
         print(f"dialog_is_empty: {self.dialog_is_empty}")
         print(f"sources_is_empty: {self.sources_is_empty}")
@@ -207,7 +197,6 @@
             grid_layout.setWidget(state_widget)
         elif not self.dialog_is_empty and not self.sources_is_empty:
             print("State 3: Active conversation")
->>>>>>> 7a9c91f1
             grid_layout = self.ui.main_sroll_area
             # If no chat_data is provided, preserve the existing widget
             if chat_data is None:
